--- conflicted
+++ resolved
@@ -9,10 +9,6 @@
     && rm -rf /var/lib/apt/lists/*
 
 # Install python dependencies
-<<<<<<< HEAD
-RUN pip install streamlit==0.42.0
-=======
 RUN pip install streamlit==0.43.0
->>>>>>> c96ee588
 
 ENTRYPOINT ["streamlit", "run"]