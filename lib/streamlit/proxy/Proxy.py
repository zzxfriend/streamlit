--- conflicted
+++ resolved
@@ -1,10 +1,6 @@
 # -*- coding: future_fstrings -*-
-<<<<<<< HEAD
-=======
-
 # Copyright 2018 Streamlit Inc. All rights reserved.
 
->>>>>>> 2caf88f8
 """A proxy server between the Streamlit libs and web client.
 
 Internally, the Proxy basically does bookkeeping for a set of ProxyConnection
