--- conflicted
+++ resolved
@@ -72,11 +72,7 @@
                 if not self._queue.is_closed():
                     yield self._queue.flush_queue(self)
                 elif not indicated_closed:
-<<<<<<< HEAD
-                    LOGGER.debug('XXX The queue for "%s" is closed.' % self._connection.name)
-=======
                     LOGGER.debug('The queue for "%s" is closed.' % self._connection.name)
->>>>>>> ca8bbdde
                     indicated_closed = True
 
                 yield gen.sleep(throttle_secs)
